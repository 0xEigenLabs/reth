--- conflicted
+++ resolved
@@ -1,11 +1,4 @@
 //! Additional CLI configuration support.
 
-<<<<<<< HEAD
 pub mod config;
-=======
-pub mod components;
-pub mod config;
-pub mod db_type;
-pub mod ext;
-pub mod runner;
->>>>>>> a27626cc
+pub mod runner;