//! Reth genesis initialization utility functions.

use reth_db::{
    database::Database,
    tables,
    transaction::{DbTx, DbTxMut},
};
use reth_interfaces::{db::DatabaseError, provider::ProviderResult};
use reth_primitives::{
    stage::StageId, Account, Bytecode, ChainSpec, Receipts, SnapshotSegment, StorageEntry, B256,
    U256,
};
use reth_provider::{
    bundle_state::{BundleStateInit, RevertsInit},
    providers::{SnapshotProvider, SnapshotWriter},
    BlockHashReader, BundleStateWithReceipts, ChainSpecProvider, DatabaseProviderRW, HashingWriter,
    HistoryWriter, OriginalValuesKnown, ProviderError, ProviderFactory,
};
use std::{
    collections::{BTreeMap, HashMap},
    sync::Arc,
};
use tracing::debug;

/// Database initialization error type.
#[derive(Debug, thiserror::Error, PartialEq, Eq, Clone)]
pub enum InitDatabaseError {
    /// An existing genesis block was found in the database, and its hash did not match the hash of
    /// the chainspec.
    #[error("genesis hash in the database does not match the specified chainspec: chainspec is {chainspec_hash}, database is {database_hash}")]
    GenesisHashMismatch {
        /// Expected genesis hash.
        chainspec_hash: B256,
        /// Actual genesis hash.
        database_hash: B256,
    },

    /// Provider error.
    #[error(transparent)]
    Provider(#[from] ProviderError),
}

impl From<DatabaseError> for InitDatabaseError {
    fn from(error: DatabaseError) -> Self {
        Self::Provider(ProviderError::Database(error))
    }
}

/// Write the genesis block if it has not already been written
pub fn init_genesis<DB: Database>(factory: ProviderFactory<DB>) -> Result<B256, InitDatabaseError> {
    let chain = factory.chain_spec();

    let genesis = chain.genesis();
    let hash = chain.genesis_hash();

    // Check if we already have the genesis header or if we have the wrong one.
    match factory.block_hash(0) {
        Ok(None) | Err(ProviderError::MissingSnapshotBlock(SnapshotSegment::Headers, 0)) => {}
        Ok(Some(block_hash)) => {
            if block_hash == hash {
                debug!("Genesis already written, skipping.");
                return Ok(hash)
            }

            return Err(InitDatabaseError::GenesisHashMismatch {
                chainspec_hash: hash,
                database_hash: block_hash,
            })
        }
        Err(e) => return Err(dbg!(e).into()),
    }

    debug!("Writing genesis block.");

    // use transaction to insert genesis header
    let provider_rw = factory.provider_rw()?;
    insert_genesis_hashes(&provider_rw, genesis)?;
    insert_genesis_history(&provider_rw, genesis)?;

    // Insert header
    let tx = provider_rw.into_tx();
    insert_genesis_header::<DB>(&tx, factory.snapshot_provider(), chain.clone())?;

    insert_genesis_state::<DB>(&tx, genesis)?;

    // insert sync stage
    for stage in StageId::ALL.iter() {
        tx.put::<tables::SyncStage>(stage.to_string(), Default::default())?;
    }

    tx.commit()?;

    Ok(hash)
}

/// Inserts the genesis state into the database.
pub fn insert_genesis_state<DB: Database>(
    tx: &<DB as Database>::TXMut,
    genesis: &reth_primitives::Genesis,
) -> ProviderResult<()> {
    let mut state_init: BundleStateInit = HashMap::new();
    let mut reverts_init = HashMap::new();
    let mut contracts: HashMap<B256, Bytecode> = HashMap::new();

    for (address, account) in &genesis.alloc {
        let bytecode_hash = if let Some(code) = &account.code {
            let bytecode = Bytecode::new_raw(code.clone());
            let hash = bytecode.hash_slow();
            contracts.insert(hash, bytecode);
            Some(hash)
        } else {
            None
        };

        // get state
        let storage = account
            .storage
            .as_ref()
            .map(|m| {
                m.iter()
                    .map(|(key, value)| {
                        let value = U256::from_be_bytes(value.0);
                        (*key, (U256::ZERO, value))
                    })
                    .collect::<HashMap<_, _>>()
            })
            .unwrap_or_default();

        reverts_init.insert(
            *address,
            (Some(None), storage.keys().map(|k| StorageEntry::new(*k, U256::ZERO)).collect()),
        );

        state_init.insert(
            *address,
            (
                None,
                Some(Account {
                    nonce: account.nonce.unwrap_or_default(),
                    balance: account.balance,
                    bytecode_hash,
                }),
                storage,
            ),
        );
    }
    let all_reverts_init: RevertsInit = HashMap::from([(0, reverts_init)]);

    let bundle = BundleStateWithReceipts::new_init(
        state_init,
        all_reverts_init,
        contracts.into_iter().collect(),
        Receipts::new(),
        0,
    );

    bundle.write_to_storage(tx, None, OriginalValuesKnown::Yes)?;

    Ok(())
}

/// Inserts hashes for the genesis state.
pub fn insert_genesis_hashes<DB: Database>(
    provider: &DatabaseProviderRW<DB>,
    genesis: &reth_primitives::Genesis,
) -> ProviderResult<()> {
    // insert and hash accounts to hashing table
    let alloc_accounts = genesis
        .alloc
        .clone()
        .into_iter()
        .map(|(addr, account)| (addr, Some(Account::from_genesis_account(account))));
    provider.insert_account_for_hashing(alloc_accounts)?;

    let alloc_storage = genesis.alloc.clone().into_iter().filter_map(|(addr, account)| {
        // only return Some if there is storage
        account.storage.map(|storage| {
            (
                addr,
                storage.into_iter().map(|(key, value)| StorageEntry { key, value: value.into() }),
            )
        })
    });
    provider.insert_storage_for_hashing(alloc_storage)?;

    Ok(())
}

/// Inserts history indices for genesis accounts and storage.
pub fn insert_genesis_history<DB: Database>(
    provider: &DatabaseProviderRW<DB>,
    genesis: &reth_primitives::Genesis,
) -> ProviderResult<()> {
    let account_transitions =
        genesis.alloc.keys().map(|addr| (*addr, vec![0])).collect::<BTreeMap<_, _>>();
    provider.insert_account_history_index(account_transitions)?;

    let storage_transitions = genesis
        .alloc
        .iter()
        .filter_map(|(addr, account)| account.storage.as_ref().map(|storage| (addr, storage)))
        .flat_map(|(addr, storage)| storage.iter().map(|(key, _)| ((*addr, *key), vec![0])))
        .collect::<BTreeMap<_, _>>();
    provider.insert_storage_history_index(storage_transitions)?;

    Ok(())
}

/// Inserts header for the genesis state.
pub fn insert_genesis_header<DB: Database>(
    tx: &<DB as Database>::TXMut,
    snapshot_provider: Arc<SnapshotProvider>,
    chain: Arc<ChainSpec>,
) -> ProviderResult<()> {
    let (header, block_hash) = chain.sealed_genesis_header().split();

    match snapshot_provider.block_hash(0) {
        Ok(None) | Err(ProviderError::MissingSnapshotBlock(SnapshotSegment::Headers, 0)) => {
            let (difficulty, hash) = (header.difficulty, block_hash);
            let mut writer = snapshot_provider.latest_writer(SnapshotSegment::Headers)?;
            writer.append_header(header, difficulty, hash)?;
            writer.commit()?;
        }
        Ok(Some(_)) => {}
        Err(e) => return Err(e),
    }

    tx.put::<tables::HeaderNumbers>(block_hash, 0)?;
    tx.put::<tables::BlockBodyIndices>(0, Default::default())?;

    Ok(())
}

#[cfg(test)]
mod tests {
    use super::*;

    use reth_db::{
        cursor::DbCursorRO,
        models::{storage_sharded_key::StorageShardedKey, ShardedKey},
        table::{Table, TableRow},
        transaction::DbTx,
        DatabaseEnv,
    };
    use reth_primitives::{
        Address, Chain, ForkTimestamps, Genesis, GenesisAccount, IntegerList, GOERLI,
        GOERLI_GENESIS_HASH, MAINNET, MAINNET_GENESIS_HASH, SEPOLIA, SEPOLIA_GENESIS_HASH,
    };
<<<<<<< HEAD
    use reth_provider::test_utils::create_test_provider_factory_with_chain_spec;
    use std::collections::HashMap;
=======
>>>>>>> 6dc30b42

    fn collect_table_entries<DB, T>(
        tx: &<DB as Database>::TX,
    ) -> Result<Vec<TableRow<T>>, InitDatabaseError>
    where
        DB: Database,
        T: Table,
    {
        Ok(tx.cursor_read::<T>()?.walk_range(..)?.collect::<Result<Vec<_>, _>>()?)
    }

    #[test]
    fn success_init_genesis_mainnet() {
        let genesis_hash =
            init_genesis(create_test_provider_factory_with_chain_spec(MAINNET.clone())).unwrap();

        // actual, expected
        assert_eq!(genesis_hash, MAINNET_GENESIS_HASH);
    }

    #[test]
    fn success_init_genesis_goerli() {
        let genesis_hash =
            init_genesis(create_test_provider_factory_with_chain_spec(GOERLI.clone())).unwrap();

        // actual, expected
        assert_eq!(genesis_hash, GOERLI_GENESIS_HASH);
    }

    #[test]
    fn success_init_genesis_sepolia() {
        let genesis_hash =
            init_genesis(create_test_provider_factory_with_chain_spec(SEPOLIA.clone())).unwrap();

        // actual, expected
        assert_eq!(genesis_hash, SEPOLIA_GENESIS_HASH);
    }

    #[test]
    fn fail_init_inconsistent_db() {
        let factory = create_test_provider_factory_with_chain_spec(SEPOLIA.clone());
        let snapshot_provider = factory.snapshot_provider();
        init_genesis(factory.clone()).unwrap();

        // Try to init db with a different genesis block
        let genesis_hash = init_genesis(
            ProviderFactory::new(
                factory.into_db(),
                MAINNET.clone(),
                snapshot_provider.path().into(),
            )
            .unwrap(),
        );

        assert_eq!(
            genesis_hash.unwrap_err(),
            InitDatabaseError::GenesisHashMismatch {
                chainspec_hash: MAINNET_GENESIS_HASH,
                database_hash: SEPOLIA_GENESIS_HASH
            }
        )
    }

    #[test]
    fn init_genesis_history() {
        let address_with_balance = Address::with_last_byte(1);
        let address_with_storage = Address::with_last_byte(2);
        let storage_key = B256::with_last_byte(1);
        let chain_spec = Arc::new(ChainSpec {
            chain: Chain::from_id(1),
            genesis: Genesis {
                alloc: HashMap::from([
                    (
                        address_with_balance,
                        GenesisAccount { balance: U256::from(1), ..Default::default() },
                    ),
                    (
                        address_with_storage,
                        GenesisAccount {
                            storage: Some(HashMap::from([(storage_key, B256::random())])),
                            ..Default::default()
                        },
                    ),
                ]),
                ..Default::default()
            },
            hardforks: BTreeMap::default(),
            fork_timestamps: ForkTimestamps::default(),
            genesis_hash: None,
            paris_block_and_final_difficulty: None,
            deposit_contract: None,
            ..Default::default()
        });

        let factory = create_test_provider_factory_with_chain_spec(chain_spec);
        init_genesis(factory.clone()).unwrap();

        let provider = factory.provider().unwrap();

        let tx = provider.tx_ref();

        assert_eq!(
            collect_table_entries::<Arc<DatabaseEnv>, tables::AccountHistory>(tx)
                .expect("failed to collect"),
            vec![
                (ShardedKey::new(address_with_balance, u64::MAX), IntegerList::new([0]).unwrap()),
                (ShardedKey::new(address_with_storage, u64::MAX), IntegerList::new([0]).unwrap())
            ],
        );

        assert_eq!(
            collect_table_entries::<Arc<DatabaseEnv>, tables::StorageHistory>(tx)
                .expect("failed to collect"),
            vec![(
                StorageShardedKey::new(address_with_storage, storage_key, u64::MAX),
                IntegerList::new([0]).unwrap()
            )],
        );
    }
}<|MERGE_RESOLUTION|>--- conflicted
+++ resolved
@@ -246,11 +246,7 @@
         Address, Chain, ForkTimestamps, Genesis, GenesisAccount, IntegerList, GOERLI,
         GOERLI_GENESIS_HASH, MAINNET, MAINNET_GENESIS_HASH, SEPOLIA, SEPOLIA_GENESIS_HASH,
     };
-<<<<<<< HEAD
     use reth_provider::test_utils::create_test_provider_factory_with_chain_spec;
-    use std::collections::HashMap;
-=======
->>>>>>> 6dc30b42
 
     fn collect_table_entries<DB, T>(
         tx: &<DB as Database>::TX,
